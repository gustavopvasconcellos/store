# Changelog

All notable changes to this project will be documented in this file.

The format is based on [Keep a Changelog](http://keepachangelog.com/en/1.0.0/)
and this project adheres to [Semantic Versioning](http://semver.org/spec/v2.0.0.html).

## [Unreleased]
<<<<<<< HEAD
## Changed
- Change `ProductPage`, passing loading information to the ProductDetails component 
=======
### Fixed
- Circular product query
>>>>>>> 0a1fc1c0

## [0.8.1] - 2018-07-12
### Changed
- Change reverse path evaluation to not use pages.json

### Fixed
- Fix pages params evaluation.

## [0.8.0] - 2018-07-09
- Add auth treament to the route of `/account` and `/account/orders`

## [0.7.1] - 2018-7-9
### Fixed
- Fix path error in non-linked app by adding a default path in case there isn't any.

## [0.7.0] - 2018-7-6
### Changed
- Graphql product query to support benefits retrievement.

## [0.6.1] - 2018-7-6
### Changed 
- Add `ExtensionContainer` to `store/login/container`.

## [0.6.0] - 2018-7-6
### Added
- Add the `DepartmentPage` component.

### Fixed
- Fix loading logic inside the `SearchQueryContainer`.

## [0.5.0] - 2018-7-5
### Added
- Add a generic component (`SearchQueryContainer`) to be reused into the different pages that uses search and facets queries.
- Add hints to the end of category and subcategory paths

## [0.4.1] - 2018-7-4
### Fixed
- Display none on microdata.
- Microdata will try to parse multilocale description.

## [0.4.0] - 2018-7-4
### Added
- Add `MicroData` component do `ProductPage`, so Google can have a detailed info on the Products.
- Add the `SearchPage` GraphQL queries.
- Data layer intergration in the `ProductPage`.

## [0.4.0-beta] - 2018-7-3
### Changed
- Bump beta version of my-orders.

## [0.3.0] - 2018-6-25
### Added
- Add `pagesPath` prop to the container of `SearchPage` and `CategoryPage`.

### Fixed
- Add `Fragment` in `AccountPage`.

## [0.2.9] - 2018-6-25
### Fixed
- Add route `account/orders` again.

## [0.2.8] - 2018-6-20

### Changed
- Add `categoriesIds` on productQuery.

## [0.2.7] - 2018-6-20
### Changed
- Add `variations` and `properties` on productQuery.

## [0.2.6] - 2018-6-18
### Changed
- Pass props to the extensionPoint of `SearchPage`.
- Modify `store/search` path from `/:term/` to `/:term/s`

## [0.2.5] - 2018-6-14

### Changed
- Update AccountPage to use ExtensionContainer

### Removed
- Remove `my-orders-app`. This app will be included in `dreamstore-theme`.
- Remove route `account/orders`.


## [0.2.4] - 2018-6-14

### Added
- Add `categories` to product query.
- Integrate `vtex.my-orders-app` to store.

## [0.2.3] - 2018-6-11

### Added
- Add `categoryId` to product query.

## [0.2.2] - 2018-6-11

### Added
- Add product prop in _ProductPage_ component.
- Add `linkText`, `brand`, `referenceId` to product query.

## [0.2.0] - 2018-6-5

### Added
- Add categories prop in _ProductPage_ component.
- Add billing policy free on `manifest.json`.

### Fixed
- Removed redundant Spinner in _ProductPage_ component.<|MERGE_RESOLUTION|>--- conflicted
+++ resolved
@@ -6,13 +6,10 @@
 and this project adheres to [Semantic Versioning](http://semver.org/spec/v2.0.0.html).
 
 ## [Unreleased]
-<<<<<<< HEAD
 ## Changed
 - Change `ProductPage`, passing loading information to the ProductDetails component 
-=======
 ### Fixed
 - Circular product query
->>>>>>> 0a1fc1c0
 
 ## [0.8.1] - 2018-07-12
 ### Changed
