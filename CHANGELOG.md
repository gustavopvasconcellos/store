# Changelog

All notable changes to this project will be documented in this file.

The format is based on [Keep a Changelog](http://keepachangelog.com/en/1.0.0/)
and this project adheres to [Semantic Versioning](http://semver.org/spec/v2.0.0.html).

## [Unreleased]

<<<<<<< HEAD
### Removed
- `customWrapper` from `interfaces.json`
=======
## [2.75.1] - 2019-11-19
### Changed
- Update to only add the register service worker script if the browser supports
  it. This also changes to only add this script in the client-side.

## [2.75.0] - 2019-11-13
### Added	
- New contexts from vtex.order-manager to the StoreWrapper component

## [2.74.1] - 2019-11-13
### Changed
- Renamed offline page route to `/_v/offline`.

## [2.74.0] - 2019-11-11 [YANKED]
### Added	
- New contexts from vtex.order-manager to the StoreWrapper component

## [2.73.0] - 2019-11-11
### Added
- `menu` to allowed list for `store` interface.

## [2.72.0] - 2019-11-08
### Added
- Support for `skusFilter` variable in SearchContext.

## [2.71.0] - 2019-11-07
### Added
- LoadingContext to Product and Search wrappers.

## [2.70.2] - 2019-10-29
### Added
- Support for queries with `preventRouteChange`.

## [2.70.1] - 2019-10-29
### Fixed
- Revert remove prefetch default pages

## [2.70.0] - 2019-10-29
### Added
- `list-context` to allowed list.

## [2.69.0] - 2019-10-24
### Added
- Add `/offline` route with `offline-warning` block.
>>>>>>> 3021bfd5

## [2.68.1] - 2019-10-22
### Fixed
- Move code to vtex.structured-data.

## [2.68.0] - 2019-10-17
### Added
- `iframe` to allowed list on `store.custom`

## [2.67.0] - 2019-10-15
### Added
- `responsive-layout` to allowed lists.

## [2.66.1] - 2019-10-15
### Fixed
- Prevent crash on product page when product had empty category tree.

## [2.66.0] - 2019-10-15
### Added
- `image-slider` block from `vtex.store-image` as allowed.

## [2.65.0] - 2019-10-14

## [2.64.0] - 2019-10-08
### Added
- `stack-layout` and `product-specification-badges` to allowed lists.

## [2.63.0] - 2019-09-30
### Added
- Make `pickup-availability`be available for use in `store.product`.

## [2.62.1] - 2019-09-26

## [2.62.1-beta] - 2019-09-26

### Changed
- Remove prefetch of pages to test impact on load time

## [2.62.0] - 2019-09-24

## [2.61.1] - 2019-09-23
### Fixed
- Structured data not filtering out of stock sellers correctly.

## [2.61.0] - 2019-09-23
### Added
- `slider-layout` block from `vtex.slider-layout` as allowed.

## [2.60.3] - 2019-09-20
### Added
- `tab-layout`, `tab-content`, and `tab-list` blocks from `vtex.tab-layout`

## [2.60.2] - 2019-09-20

## [2.60.1] - 2019-09-20
### Fixed
- Cleanup unused dependency.

## [2.60.0] - 2019-09-19

## [2.59.0] - 2019-09-17
### Added
- `__fold__` blocks, along with `mobile` and `desktop` variants, to be able to set what lies "below the fold".

## [2.58.2] - 2019-09-16

## [2.58.1] - 2019-09-16
### Removed
- `amphtml` helmet link.

## [2.58.0] - 2019-09-13
### Added
- Link with `rel=amphtml` linking to AMP page.

### Fixed
- Meta tags with empty content.

## [2.57.0] - 2019-09-11

## [2.56.1] - 2019-09-10

## [2.56.1] - 2019-09-10
- Removes call to `useNotFound` for hotfix 

## [2.56.0] - 2019-09-10

## [2.55.2] - 2019-09-10

### Changed

- Revert the following change:
> - Meta tag `robots` from manifest and `StoreWrapper`.

## [2.55.1] - 2019-09-10
### Changed
- Start using `search-graphql`.

## [2.55.0] - 2019-09-10
### Added
- Allow usage of flexible search result blocks.

## [2.54.1] - 2019-09-09

### Removed

- Meta tag `keywords` from manifest and components that still used it.
- Meta tag `robots` from manifest and `StoreWrapper`.

## [2.54.0] - 2019-09-09
### Changed
- Trigger `productView` when selected SKU changes.

## [2.53.7] - 2019-09-04
### Fixed
- Uses `metaTagDescription` instead of `description` on product structured data, which fixes an issue where scripts added to the description would break the page.

## [2.53.6] - 2019-09-02
### Fixed
- Get search metadata from correct place.

## [2.53.5] - 2019-09-02
### Added
- Add structured-data dependency.
- Add SearchAction component in StoreWrapper.

## [2.53.4] - 2019-09-02
### Changed
- Do SearchMetadata with SSR to get title and metadescription.

## [2.53.3] - 2019-08-30
### Added
- Made `blog-breadcrumb` an allowed block on blog pages.

## [2.53.2] - 2019-08-30
### Fixed
- Move Helmet of StoreWrapper to a level where it does not override the children titles.

## [2.53.1] - 2019-08-29
### Changed
- Use product category tree query on client side.

## [2.53.0] - 2019-08-28
### Changed
- PWA helmet and query in `StoreWrapper` and move it to `PWAProvider`.

## [2.52.3] - 2019-08-27
### Fixed
- Fallback to empty query string in StoreWrapper.
- Stop using spread operator in null or false (IE11 fix).

## [2.52.2] - 2019-08-27

## [2.52.1] - 2019-08-26
### Fixed
- Redirect of empty product to `store.search` page.

## [2.52.0] - 2019-08-23

## [2.51.0] - 2019-08-23
### Added
- Prefetch `store.search` and `store.custom` pages

## [2.50.1] - 2019-08-21
### Fixed
- Bug when filtering in a department page

## [2.50.0] - 2019-08-21
### Removed
- Removes the catch all route in favor of using rewriter

## [2.49.0] - 2019-08-14
### Added
- ContentType to routes

## [2.48.0] - 2019-08-01
### Added
- Allow `product-teaser.product`.

## [2.47.2] - 2019-07-31
### Fixed
- Wrong information being passed at StructuredData
- Send pageView event on  ProductPage at the correct moments.

### Changed
- Create and use ProductTitle at ProductWrapper

## [2.47.1] - 2019-07-30
### Fixed
- The default order by option is now `relevance`

## [2.47.0] - 2019-07-30
### Changed
- Uses store name as suffix on Product and Search context pages instead of title tag.

## [2.46.1] - 2019-07-29
### Removed
- ProductContext stray props being passed down, `props` and `breacrumbProps`.

## [2.46.0] - 2019-07-26
### Added
- `product-assembly-options` to allowed component list of `store.product`.
- `assemblyOptions` variable to ProductPage reducer state.

## [2.45.0] - 2019-07-24

### Added
- Support for root path (e.g. a site served under /ar) to canonical routes and to login challenge.

## [2.44.0] - 2019-07-24

### Added
- `store.content` to interfaces

## [2.43.1] - 2019-07-19
### Fixed
- Fix issue where product pages when open through CSR wouldn't display product variations.

## [2.43.0] - 2019-07-17
### Added
- Add `store.blog-home`, `store.blog-category`, `store.blog-post`, `store.blog-search-result` pages.

## [2.42.1] - 2019-07-15

## [2.42.0] - 2019-07-11
### Added
- Allow `search-result` to `store.custom`.

## [2.41.0] - 2019-07-10
### Added
- Add `sticky-layout` to allowed interfaces of `store`.

## [2.40.0] - 2019-07-08
### Added
- `/:slug/p` as product canonical page

## [2.39.0] - 2019-07-03
### Added
- `product-identifier` as allowed in product page.

## [2.38.0] - 2019-07-03
### Changed
- Require `header.full` instead of `header` on every store page.

## [2.37.0] - 2019-07-02
### Added
- `id` to product query in `ProductContext`

## [2.36.0] - 2019-07-02
### Added
- Adds optional parameters to routes

## [2.35.2] - 2019-07-02
### Fixed
- Fixed issues with navigation. Reverted changes made in 2.34.0, as they were causing the issue.

## [2.35.1] - 2019-07-01

### Changed
- Remove `disableSSR` option from settings schema.

## [2.35.0] - 2019-07-01
### Changed
- Makes wrappers have a min-height of 100vh, allowing aligning the footer to the bottom of the screen.

## [2.34.0] - 2019-07-01
### Changed
- Adds optional id to routes with translatable terms

## [2.33.6] - 2019-06-28

### Changed
- Improve product page title.

## [2.33.5] - 2019-06-27
### Fixed
- Issue when switching from products withou exiting product page.

## [2.33.4] - 2019-06-27

### Fixed
- Build assets with new builder hub.

## [2.33.3] - 2019-06-26
### Fixed
- Problem when switching SKUs in flexible product page.

## [2.33.2] - 2019-06-26
### Fixed

- Problem when entering product page from home.

## [2.33.1] - 2019-06-26

### Removed

- Removed ProductContextProvider from ProductContext and left only on ProductWrapper.

### Added

- Reducer and state to be changed by children components of product page.

## [2.33.0] - 2019-06-24

### Added

- Allow `product-brand` block on `store.product` page.

## [2.32.3] - 2019-06-21

### Changed

- `SearchContext` use `SearchQuery` component from `search-result`.

## [2.32.2] - 2019-06-18

### Fixed

- Show `filter-navigator` on brand/product cluster pages.

## [2.32.1] - 2019-06-17

### Fixed

- PropType of `hideUnavailableItems` in `SearchContext`.

## [2.32.0] - 2019-06-17

### Added

- Open Graph protocol to product page.

## [2.31.1] - 2019-06-14

### Fixed

- Make `getLocation()` of `ProfileChallenge` works on SSR.

## [2.31.0] - 2019-06-13

### Added

- `requiresAuthorization` setting, in order to support B2B stores behaviour.

## [2.30.2] - 2019-06-12

### Fixed

- Add robots meta tag with "noindex,follow" when it's a search result.

## [2.30.1] - 2019-06-12

### Fixed

- Show the heart icon of wish list in product details.

## [2.30.0] - 2019-06-10

### Added

- Support for shop-review-interfaces block in store.orderplaced (block also needed to be allowed in order-placed app)

## [2.29.1] - 2019-06-10

## [2.29.1-beta] - 2019-06-10

### Fixed

- Root path not prepended to PWA-related routes.

## [2.29.0] - 2019-06-06

## [2.29.0-beta] - 2019-06-06

### Added

- Service worker as default in the store.

## [2.28.1] - 2019-06-05

### Fixed

- Multiple manifest being added to the page `head`.

## [2.28.0] - 2019-06-04

### Added

- Add `product-context` dependency
- Allow blocks in `product-details` to be applied directly to `store.product`

## [2.27.0] - 2019-05-28

### Changed

- Move PWA query to be execute on CSR.

## [2.26.0] - 2019-05-27

### Changed

- Pixel architecture.

## [2.25.1] - 2019-05-27

### Fixed

- Add `defer` attribute to the `/pwa/workers/register.js` script tag.

## [2.25.0] - 2019-05-25

### Added

- Add "image" block to store.

## [2.24.1] - 2019-05-24

### Changed

- Stop doing the recAndBenefits query at ProductContext. Only fetch benefits now.

## [2.24.0] - 2019-05-24

### Added

- Add custom title and metatags for routes declaring it.

## [2.23.2] - 2019-05-23

### Fixed

- Referrer when is the same origin.

## [2.23.1] - 2019-05-23

### Added

- Add support for `sandbox`.

## [2.23.0] - 2019-05-22

### Added

- `referrer` to `pageView` event.

## [2.22.7] - 2019-05-20

### Fixed

- Add logic to clean dirty params passed to SearchContext.

## [2.22.6] - 2019-05-20

### Fixed

- Reactivate `hideUnavailableItems`prop os SearchContext.

## [2.22.5] - 2019-05-16

### Changed

- Remove canonical discovery and history replacement code.

## [2.22.4] - 2019-05-15

### Fixed

- `NetworkStatusToast` need to be dismissable on mobile devices.

## [2.22.3] - 2019-05-15

### Added

- New `map` field on routes to better support legacy URLs.

## [2.22.2] - 2019-05-13

### Changed

- Add `selectedSku` in productView event.

## [2.22.1] - 2019-05-13

### Changed

- General settings labels and descriptions.

### Removed

- Redundant descriptions from general settings.

## [2.22.0] - 2019-05-13

### Added

- `disableSSR` setting to test CSR stores.

## [2.21.1] - 2019-05-10

### Added

- New `useDataPixel` hook to replace `DataLayerApolloWrapper`.

### Changed

- Remove deprecated `DataLayerApolloWrapper` and move wrappers to function components.

### Fixed

- Meta description in product wrapper not placed in page.

## [2.21.0] - 2019-05-10

### Added

- `PWAProvider` inside `StoreWrapper` to allow `PWAContext` to work properly.

## [2.20.2] - 2019-05-10

### Fixed

- Fetch more on search-result was always fetching 10 more items, and not fetching maxItemsPerPage prop set.

## [2.20.1] - 2019-05-10

### Changed

- **SearchContext**: Get `map` from URL query string, if available on `createInitialMap`.

## [2.20.0] - 2019-05-10

### Added

- Create `CustomWrapper` that will add meta-tags on landing pages.

## [2.19.2] - 2019-05-09

### Fixed

- Add default `storeTitle` in title when `titleTag` and `params.term` is null.

## [2.19.1] - 2019-05-08

### Fixed

- Added more levels of search subcategories to prevent old Portal from opening with more complex searches.

## [2.19.0] - 2019-05-08

### Added

- Added content placeholder on top level store blocks.

## [2.18.1] - 2019-05-08

### Fixed

- Correctly pass withFacets parameter on productSearch query.

## [2.18.0] - 2019-05-07

### Changed

- Uses categoryTree property from store-resources instead of categories for breadcrumb props

## [2.17.5] - 2019-05-07

### Removed

- Temporarily stop using `hideUnavailableItems` prop on `SearchContext` to make search filters work again.

## [2.17.4] - 2019-05-06

### Fixed

- Remove the default 'Sort By' option on `OrderBy` component.

## [2.17.3] - 2019-05-06

### Added

- Prop `hideUnavailableItems` on `SearchContext`.

## [2.17.2] - 2019-05-02

### Fixed

- `SearchWrapper`: Fix bad rebase and decode URI when getting page title again.

## [2.17.1] - 2019-05-02

## [2.17.0] - 2019-05-01

### Changed

- Use `productSearchV2` query.

## [2.16.1] - 2019-04-30

### Fixed

- `SearchWrapper`: Decode URI when getting page title.

## [2.16.0] - 2019-04-29

### Added

- Add `refetch` parameter to `ProductContext`

## [2.15.1] - 2019-04-29

### Fixed

- Prevent infinite error loop if image is undefined.

## [2.15.0] - 2019-04-26

### Changed

- Split query and map used in facets from search.

## [2.14.2] - 2019-04-26

### Fixed

- Append the URL hash to the `returnUrl` param to login.

## [2.14.1] - 2019-04-25

### Fixed

- Error when splashes are null.

## [2.14.0] - 2019-04-25

### Added

- Support for product review interfaces.

## [2.13.0] - 2019-04-25

### Deprecated

- `rest` parameter in search routes.

### Added

- Add generic route for search.

## [2.12.4] - 2019-04-25

### Fixed

- Search title and meta description not reflecting API result.

## [2.12.3] - 2019-04-16

### Fixed

- Fix access `/account` route without any challenge.

## [2.12.2] - 2019-04-12

### Changed

- Update `pwa-graphql` to 1.x.

## [2.12.1] - 2019-04-12

### Changed

- Pass `navigationRoute` to history's replace in `StoreWrapper`.

## [2.12.0] - 2019-04-10

### Added

- Add support for `flex-layout`.

## [2.11.0] - 2019-04-04

### Added

- Add `rich-text` as allowed store block.

## [2.10.0] - 2019-04-03

### Added

- Add `newsletter` as allowed store block.

## [2.9.5] - 2019-04-01

### Added

- Add new allowed `notification.bar`.

## [2.9.4] - 2019-03-28

### Fixed

- Toast proptypes warnings.

## [2.9.3] - 2019-03-26

### Fixed

- Fix maximum call stack size exceeded error in helmet.

## [2.9.2] - 2019-03-26

### Changed

- Explicitly allow conditions on `store` interface

## [2.9.1] - 2019-03-22

### Changed

- Remove iconpack.

## [2.9.0] - 2019-03-22

### Added

- Add the toast persistence logic as we know if there is a toast visible.

## [2.8.0] - 2019-03-18

### Changed

- `vtex.orderplaced` is back!

## [2.7.3] - 2019-03-11

### Fixed

- Add `vtex.store-components` as a dependency.

## [2.7.2] - 2019-03-11

### Added

- Added the `NetworkStatusToast` component to the store.

## [2.7.1] - 2019-03-08

### Removed

- Remove `order-placed` app because isn't work properly with pixel archtecture.

## [2.7.0] - 2019-03-08

### Added

- Add `vtex.request-capture` and `vtex.store-sitemap` as a peer dependency.

## [2.6.0] - 2019-03-01

### Added

- Add new `checkout/orderPlaced` route to render `OrderPlaced` app
- Interface for `store.order-placed`

## [2.5.7] - 2019-02-28

### Added

- Add updateOrderFormCheckin mutation to OrderFormProvider

## [2.5.6] - 2019-02-26

### Removed

- Removed address-locator dependency.

## [2.5.5] - 2019-02-26

### Added

- Add favicon's <link> to the store. Configurable through the admin settings.

## [2.5.4] - 2019-02-25

### Fixed

- OrderBy using none instead of invalid value

## [2.5.3] - 2019-02-25

## [2.5.2] - 2019-02-25

### Fixed

- Add default orderBy to relevance

## [2.5.1] - 2019-02-25

### Fixed

- Add search term in title tag and keywords on search pages.

## [2.5.0] - 2019-2-22

### Added

- Add new interface `store.custom` to enable user routes

## [2.4.0] - 2019-02-21

### Removed

- Remove `info-card` from `interfaces.json`

## [2.3.2] - 2019-02-21

### Fixed

- Attribute `className` on svg file.

## [2.3.1] - 2019-02-21

### Fixed

- Loading icon didn't indicate the loading properly.

## [2.3.0] - 2019-02-20

### Added

- Using `json+ld`to `Linked Data` instead `MicroData`.

## [2.2.4] - 2019-02-18

### Fixed

- Remove `related-products` block from `store.product`.

## [2.2.3] - 2019-02-15

### Changed

- rename `hero-header` to `info-card`

## [2.2.2] - 2019-02-15

### Added

- Add `hero-header` to allowed interfaces and declare as extensible

## [2.2.1] - 2019-02-15

### Added

- Create `promo-bar` to allowed interfaces and declare as extensible

## [2.2.0] - 2019-02-15

### Added

- `highlight-overlay` to `storeWrapper` allowed interfaces and corresponding `ExtensionPoint` to `StoreWrapper` implementation.

## [2.1.2] - 2019-02-14

## [2.1.1] - 2019-02-14

## [2.1.0] - 2019-02-12

### Fixed

- Now, SKU list is rendered as an offer in `MicroData`.

### Added

- Add SKU id in Product's microdata.

### Fixed

- Only seller that has match with the skuId can sell the item.

## [2.0.5] - 2019-02-08

### Changed

- Removed usage of old context api.

## [2.0.4] - 2019-02-08

### Added

- Added `nav-home` to iconpack.

## [2.0.3] - 2019-02-07

### Fixed

- Updated iOS icons query.

## [2.0.2] - 2019-02-05

### Added

- Export default iconpack using styles builder

## [2.0.1] - 2019-02-05

### Fixed

- Fix typo on `ProfileChallenge` state, making impossible to render anything.

## [2.0.0] - 2019-02-01

### Removed

- Remove default `IconPack`. Now, it's served by render.

## [2.0.0-rc.3] - 2019-02-01

### Changed

- Remove unused icons and rename icons without pattern.

## [2.0.0-rc.2] - 2019-01-30

## [2.0.0-rc.1] - 2019-01-30

## [2.0.0-rc.0] - 2019-1-29

### Changed

- Release with new store builder

## [2.0.0-rc] - 2019-01-28

### Added

- Basic challenge blocks.
- Interface preview
- Use outer blocks (before, around, after).
- Move pixel apps to inside an iframe.
- Add `rebuy` and `address-locator` on interfaces.
- Bye `pages.json`! Welcome `store-builder`.

### Changed

- Update messages builder to `1.x`.
- Add challenge block on the `store` interface.
- Minor changes on interfaces and routes.
- Add loading svg on icon pack.
- Adjust the way to import render components.
- Update React builder to 3.x.
- Bump vtex.styleguide to 9.x.
- Move `productPreviewFragment` to `vtex.store-resources`.
- Move all OrderForm mutations to `vtex.store-resources`.
- Bump delivery dependencies.

### Removed

- GTM script and manifest configuration.
- Auth in the account route.

## [1.35.3] - 2019-01-14

### Added

- Missing `productReference` field for the ProductContext

## [1.35.2] - 2019-01-14

### Changed

- Remove `description` of the product to search query.

## [1.35.1] - 2018-12-20

### Fixed

- Fix register `DEBUG_SW` query param evaluation.

## [1.35.0] - 2018-12-20

### Added

- Support to messages builder.
- `vtex.admin-pages` as a peer dependency.

## [1.34.2] - 2018-12-20

### Fixed

- Fix location usage (considering SSR).

## [1.34.1] - 2018-12-20

### Added

- Query params to service workers register file request.

## [1.34.0] - 2018-12-13

### Added

- Adding ToastProvider to Store Context.

## [1.33.3] - 2018-12-11

### Fixed

- Content of `meta http-equiv` tag (missing space).

## [1.33.2] - 2018-12-05

## [1.33.1] - 2018-12-05

### Fixed

- Fix canonical path replace to include query parameters.

## [1.33.0] - 2018-12-03

## [1.32.0] - 2018-12-02

### Added

- Support to PWA.

## [1.31.2] - 2018-12-02

### Changed

- Allow user scaling as recommended by [accessibility guidelines](https://dequeuniversity.com/rules/axe/2.2/meta-viewport)

## [1.31.1] - 2018-12-01

### Added

- Separate extension point for the `request-capture-app`.

## [1.31.0] - 2018-11-30

### Changed

- Uses new runtime feature for prefetching routeIds

## [1.30.0] - 2018-11-27

### Added

- Update updateOrderFormShipping mutation response

## [1.29.0] - 2018-11-16

### Added

- Add optional param to search query to determine if the `facets` should be included.

## [1.28.2] - 2018-11-14

### Changed

- Move the canonical link to the store context, so it's applied to all pages.

## [1.28.1] - 2018-11-13

### Added

- Add the `cacheId` in the search query for the images.

## [1.28.0] - 2018-11-08

### Added

- Extension point for icon packs.

## [1.27.1] - 2018-11-07

### Added

- Meta tag that disables zoom in mobile mode.

## [1.27.0] - 2018-11-06

### Added

- Add field `orderBy` to schema.

## [1.26.2] - 2018-11-06

### Added

- Field `clientProfileData.firstName` in `orderFormQuery`

## [1.26.1] - 2018-11-01

### Added

- Field `clientProfileData.email` in `orderFormQuery`

## [1.26.0] - 2018-10-24

## [1.25.1] - 2018-10-18

### Fixed

- Set absolute url in canonical pages link

## [1.25.0] - 2018-10-16

### Added

- `ExtensionPoint` with an extension container for pixel apps.

## [1.24.0] - 2018-10-16

### Added

- `Pixel` context with store dispatch events.

## [1.23.0] - 2018-10-15

### Changed

- Emit `pageView` event every page change.

## [1.22.0] - 2018-10-11

### Added

- Enables querying of `availableAddresses` in `orderFormQuery`

## [1.21.1] - 2018-10-02

### Added

- `ProductContextProvider`'s query param to the searchPage when product not found.

## [1.21.0] - 2018-10-02

### Added

- Export queries by using an entrypoint
- Sessions query

## [1.20.0] - 2018-10-02

## [1.19.4] - 2018-10-1

### Fixed

- Fix partial product preview.

### Added

- Enables querying of `shippingData` in `orderFormQuery`
- Adds `updateOrderFormShipping`, a mutation and function on `OrderFormContext`

## [1.19.3] - 2018-9-30

### Fixed

- Add `cacheId` and `categories` to `searchQuery` to fix product preview

## [1.19.2] - 2018-09-29

### Changed

- Update `productQuery` to get 10 sku images.

## [1.19.1] - 2018-09-28

### Added

- Add field `values` to the variations property in `productQuery`

## [1.19.0] - 2018-09-27

### Added

- Add custom paramenters to create custom search.

## [1.18.1] - 2018-09-27

### Fixed

- Fix query on brand page with wrong arguments.

## [1.18.0] - 2018-09-25

### Added

- Add prefetch in context providers.

### Changed

- Get account name from runtime context.

## [1.17.2] - 2018-09-24

### Changed

- Add field sku attachments to `productQuery`.

## [1.17.1] - 2018-09-21

### Added

- Add `metaTagRobots` field in store settings.

## [1.17.0] - 2018-09-20

### Added

- `ProductSearchContextProvider` schema to eliminate the `SearchResult` dependency.

## [1.16.0] - 2018-09-18

## [1.15.0] - 2018-09-14

### Added

- `ProductContextProvider` redirect to the searchPage when product not found.

## [1.14.1] - 2018-09-13

### Fixed

- Fix undefined categories prop in `ProductContextProvider`.

### Removed

- Now, `my-orders-app` is embedded in `my-account`, this makes the route `account/orders` useless.

## [1.14.0] - 2018-09-10

### Changed

- Added `priceRange` parameter to search query.

## [1.13.2] - 2018-09-10

### Changed

- Hoist non react statics on data layer hoc.

## [1.13.1] - 2018-08-31

### Fixed

- _HotFix_ undefined verification in the `ProductSearchContextProvider`.

### Added

- `benefitSKUIds` property to the benefit data of the `productQuery`.

## [1.13.0] - 2018-08-24

### Changed

- Add more data in `sellers` and `images` in `productQuery`.

## [1.12.4] - 2018-08-23

### Changed

- Update search query to include the `Id` and `Slug` fields in the corresponding types.

## [1.12.3] - 2018-08-23

### Changed

- Add `similars` recommendation data in `productQuery`.

## [1.12.2] - 2018-08-23

### Changed

- Add `recommendations` data in `productQuery`.

## [1.12.1] - 2018-08-22

### Added

- Product not found validation on ProductContextProvider

## [1.12.0] - 2018-08-21

### Added

- Canonical url for search context

## [1.11.2] - 2018-08-20

### Changed

- Update product query to get `productClusters` and `clusterHighlights`

## [1.11.1] - 2018-08-16

### Removed

- Remove `propTypes.js` file.

## [1.11.0] - 2018-08-15

### Added

- Add the updateProfile mutation to the orderFormContext

## [1.10.3] - 2018-08-15

### Fixed

- Prop name conflict in the `ProductSearchContextProvider`.

## [1.10.2] - 2018-08-14

### Added

- Flag on the component inside `ProductSearchContextProvider` regarding which page it is on.

## [1.10.1] - 2018-08-10

## [1.10.0] - 2018-08-10

### Added

- Dispatch `Datalayer` Events (home, category, department, product and search).

### Fixed

- `Microdata` variables to be typed correctly.

## [1.9.6] - 2018-08-10

### Changed

- Change the props passed to the Breadcrumbs

## [1.9.5] - 2018-08-08

### Fixed

- Add a guard in `createMap` when array was 0.

## [1.9.4] - 2018-08-08

### Fixed

- _Hot Fix_ Data might be undefined.

## [1.9.3] - 2018-08-08

### Added

- Function to add a new item into the orderForm.

### Fixed

- Mutation of the update orderForm items function.

## [1.9.2] - 2018-08-07

### Fixed

- _Hot Fix_ Fix error titleTag of undefined.

## [1.9.1] - 2018-08-07

### Fixed

- Fix object undefined error in dataLayer.

## [1.9.0] - 2018-08-06

### Added

- Add meta tags in ProductContext and SearchContext providers.

## [1.8.0] - 2018-08-06

### Removed

- Unambiguous search paths (`/c, /sc, /s`) don't have suffix anymore.

## [1.7.4] - 2018-08-03

### Fixed

- Init `Data layer` when it doesn't exist.

## [1.7.3] - 2018-08-03

### Added

- Add `PriceRanges` property to `searchQuery`.

## [1.7.2] - 2018-08-03

### Fixed

- `Data Layer` to be recreated after each page change.

## [1.7.1] - 2018-08-02

### Fixed

- Information pushed to the dataLayer on `ProductSearchContextProvider`

## [1.7.0] - 2018-08-01

### Added

- Add `<title>` and `<meta>` in the store. These fields are available on admin settings.

## [1.6.1] - 2018-08-01

### Fixed

- Component `StoreContextProvider` import

## [1.6.0] - 2018-08-01

### Added

- Component `OrderFormContext`

## [1.5.1] - 2018-08-01

### Fixed

- Error destructuring properties of product when before inserting on data layer.

## [1.5.0] - 2018-07-31

### Added

- Product dataLayer to `getData` in `ProductContextProvider`.

## [1.4.6] - 2018-07-31

### Fixed

- Search result filters.

## [1.4.5] - 2018-07-30

### Fixed

- Move `icon.png` to metadata folder.

## [1.4.4] - 2018-07-30

### Changed

- Add more information in product query.

## [1.4.3] - 2018-07-27

### Added

- Add icon and description for the app.

## [1.4.0] - 2018-07-25

### Added

- Provide gtm support

## [1.3.2] - 2018-07-25

### Changed

- Delete all unnecessary path manipulation to not need pages information.

## [1.3.1] - 2018-07-24

### Fixed

- Product search context throwing error on undefined prop.

## [1.3.0] - 2018-07-24

### Changed

- `searchQuery` to retrieve facets and recordsFiltered.

### Removed

- `facetsQuery`.

## [1.2.2] - 2018-07-24

### Fixed

- Data layer component props.

## [1.2.1] - 2018-07-23

### Added

- Stale cache for product

## [1.2.0] - 2018-07-23

### Added

- Data layer integration in the `ProductSearchContextProvider`.

### Fixed

- Fix the `searchHelpers.reversePagesPath` function to return the full path.

## [1.1.3] - 2018-07-18

### Fixed

- Bringing `benefitsProduct` back, after upgrade `app-store` to use `vtex.store@1.x`.

## [1.1.2] - 2018-07-17

### Fixed

- _Hotfix_ Remove `benefitsProduct` of productQuery.

## [1.1.1] - 2018-07-17

### Changed

- Change `ProductPage`, passing loading information to the ProductDetails component

## [1.0.2] - 2018-07-16

### Fixed

- Fix params evaluation when there is no page path.

## [1.0.1] - 2018-07-16

### Fixed

- Circular product query

## [0.8.1] - 2018-07-12

### Changed

- Change reverse path evaluation to not use pages.json

### Fixed

- Fix pages params evaluation.

## [0.8.0] - 2018-07-09

- Add auth treament to the route of `/account` and `/account/orders`

## [0.7.1] - 2018-7-9

### Fixed

- Fix path error in non-linked app by adding a default path in case there isn't any.

## [0.7.0] - 2018-7-6

### Changed

- Graphql product query to support benefits retrievement.

## [0.6.1] - 2018-7-6

### Changed

- Add `ExtensionContainer` to `store/login/container`.

## [0.6.0] - 2018-7-6

### Added

- Add the `DepartmentPage` component.

### Fixed

- Fix loading logic inside the `SearchQueryContainer`.

## [0.5.0] - 2018-7-5

### Added

- Add a generic component (`SearchQueryContainer`) to be reused into the different pages that uses search and facets queries.
- Add hints to the end of category and subcategory paths

## [0.4.1] - 2018-7-4

### Fixed

- Display none on microdata.
- Microdata will try to parse multilocale description.

## [0.4.0] - 2018-7-4

### Added

- Add `MicroData` component do `ProductPage`, so Google can have a detailed info on the Products.
- Add the `SearchPage` GraphQL queries.
- Data layer integration in the `ProductPage`.

## [0.4.0-beta] - 2018-7-3

### Changed

- Bump beta version of my-orders.

## [0.3.0] - 2018-6-25

### Added

- Add `pagesPath` prop to the container of `SearchPage` and `CategoryPage`.

### Fixed

- Add `Fragment` in `AccountPage`.

## [0.2.9] - 2018-6-25

### Fixed

- Add route `account/orders` again.

## [0.2.8] - 2018-6-20

### Changed

- Add `categoriesIds` on productQuery.

## [0.2.7] - 2018-6-20

### Changed

- Add `variations` and `properties` on productQuery.

## [0.2.6] - 2018-6-18

### Changed

- Pass props to the extensionPoint of `SearchPage`.
- Modify `store/search` path from `/:term/` to `/:term/s`

## [0.2.5] - 2018-6-14

### Changed

- Update AccountPage to use ExtensionContainer

### Removed

- Remove `my-orders-app`. This app will be included in `dreamstore-theme`.
- Remove route `account/orders`.

## [0.2.4] - 2018-6-14

### Added

- Add `categories` to product query.
- Integrate `vtex.my-orders-app` to store.

## [0.2.3] - 2018-6-11

### Added

- Add `categoryId` to product query.

## [0.2.2] - 2018-6-11

### Added

- Add product prop in _ProductPage_ component.
- Add `linkText`, `brand`, `referenceId` to product query.

## [0.2.0] - 2018-6-5

### Added

- Add categories prop in _ProductPage_ component.
- Add billing policy free on `manifest.json`.

### Fixed

- Removed redundant Spinner in _ProductPage_ component.<|MERGE_RESOLUTION|>--- conflicted
+++ resolved
@@ -7,10 +7,9 @@
 
 ## [Unreleased]
 
-<<<<<<< HEAD
 ### Removed
 - `customWrapper` from `interfaces.json`
-=======
+
 ## [2.75.1] - 2019-11-19
 ### Changed
 - Update to only add the register service worker script if the browser supports
@@ -55,7 +54,6 @@
 ## [2.69.0] - 2019-10-24
 ### Added
 - Add `/offline` route with `offline-warning` block.
->>>>>>> 3021bfd5
 
 ## [2.68.1] - 2019-10-22
 ### Fixed
