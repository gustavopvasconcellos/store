--- conflicted
+++ resolved
@@ -7,11 +7,9 @@
 
 ## [Unreleased]
 ### Added
-<<<<<<< HEAD
 - Add `MicroData` component do `ProductPage`, so Google can have a detailed info on the Products.
-=======
+
 - Add the `SearchPage` GraphQL queries.
->>>>>>> 9ac0a95d
 
 ## [0.3.0] - 2018-6-25
 ### Added
